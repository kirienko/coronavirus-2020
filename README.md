--- conflicted
+++ resolved
@@ -49,12 +49,7 @@
 - Based on data since 25 Feb
 - Assumes no significant change to containment measures 
 
-<<<<<<< HEAD
 [comment]: <> insert table here
-=======
-[comment] insert table here
-
->>>>>>> 4a80d5e4
 <pre>
 Predictions for cases in Germany:
 
@@ -90,9 +85,5 @@
 Infections in 28 days:  28581 (06 Apr 2020)
 Infections in 29 days:  30542 (07 Apr 2020)
 
-<<<<<<< HEAD
-Fit parameters: p = 2.754 c = 1.03 t0= -0.000 a0= 5.903</pre>
-=======
 Fit parameters: p = 2.754 c = 1.03 t0= -0.000 a0= 5.903
-</pre>
->>>>>>> 4a80d5e4
+</pre>